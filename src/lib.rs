//! Async executors.
//!
//! This crate provides two reference executors that trade performance for
//! functionality. They should be considered reference executors that are "good
//! enough" for most use cases. For more specialized use cases, consider writing
//! your own executor on top of [`async-task`].
//!
//! [`async-task`]: https://crates.io/crates/async-task
//!
//! # Examples
//!
//! ```
//! use async_executor::Executor;
//! use futures_lite::future;
//!
//! // Create a new executor.
//! let ex = Executor::new();
//!
//! // Spawn a task.
//! let task = ex.spawn(async {
//!     println!("Hello world");
//! });
//!
//! // Run the executor until the task completes.
//! future::block_on(ex.run(task));
//! ```

#![warn(
    missing_docs,
    missing_debug_implementations,
    rust_2018_idioms,
    clippy::undocumented_unsafe_blocks
)]
#![doc(
    html_favicon_url = "https://raw.githubusercontent.com/smol-rs/smol/master/assets/images/logo_fullsize_transparent.png"
)]
#![doc(
    html_logo_url = "https://raw.githubusercontent.com/smol-rs/smol/master/assets/images/logo_fullsize_transparent.png"
)]
#![cfg_attr(docsrs, feature(doc_cfg, doc_auto_cfg))]
#![allow(clippy::unused_unit)] // false positive fixed in Rust 1.89

use std::fmt;
use std::marker::PhantomData;
use std::panic::{RefUnwindSafe, UnwindSafe};
use std::pin::Pin;
use std::rc::Rc;
use std::sync::atomic::{AtomicBool, AtomicPtr, Ordering};
use std::sync::{Arc, Mutex, MutexGuard, PoisonError, RwLock, TryLockError};
use std::task::{Context, Poll, Waker};

use async_task::{Builder, Runnable};
use concurrent_queue::ConcurrentQueue;
use futures_lite::{future, prelude::*};
use pin_project_lite::pin_project;
use slab::Slab;

#[cfg(feature = "static")]
mod static_executors;

#[doc(no_inline)]
pub use async_task::{FallibleTask, Task};
#[cfg(feature = "static")]
#[cfg_attr(docsrs, doc(cfg(any(feature = "static"))))]
pub use static_executors::*;

/// An async executor.
///
/// # Examples
///
/// A multi-threaded executor:
///
/// ```
/// use async_channel::unbounded;
/// use async_executor::Executor;
/// use easy_parallel::Parallel;
/// use futures_lite::future;
///
/// let ex = Executor::new();
/// let (signal, shutdown) = unbounded::<()>();
///
/// Parallel::new()
///     // Run four executor threads.
///     .each(0..4, |_| future::block_on(ex.run(shutdown.recv())))
///     // Run the main future on the current thread.
///     .finish(|| future::block_on(async {
///         println!("Hello world!");
///         drop(signal);
///     }));
/// ```
pub struct Executor<'a> {
    /// The executor state.
    pub(crate) state: AtomicPtr<State>,

    /// Makes the `'a` lifetime invariant.
    _marker: PhantomData<std::cell::UnsafeCell<&'a ()>>,
}

// SAFETY: Executor stores no thread local state that can be accessed via other thread.
unsafe impl Send for Executor<'_> {}
// SAFETY: Executor internally synchronizes all of it's operations internally.
unsafe impl Sync for Executor<'_> {}

impl UnwindSafe for Executor<'_> {}
impl RefUnwindSafe for Executor<'_> {}

impl fmt::Debug for Executor<'_> {
    fn fmt(&self, f: &mut fmt::Formatter<'_>) -> fmt::Result {
        debug_executor(self, "Executor", f)
    }
}

impl<'a> Executor<'a> {
    /// Creates a new executor.
    ///
    /// # Examples
    ///
    /// ```
    /// use async_executor::Executor;
    ///
    /// let ex = Executor::new();
    /// ```
    pub const fn new() -> Executor<'a> {
        Executor {
            state: AtomicPtr::new(std::ptr::null_mut()),
            _marker: PhantomData,
        }
    }

    /// Returns `true` if there are no unfinished tasks.
    ///
    /// # Examples
    ///
    /// ```
    /// use async_executor::Executor;
    ///
    /// let ex = Executor::new();
    /// assert!(ex.is_empty());
    ///
    /// let task = ex.spawn(async {
    ///     println!("Hello world");
    /// });
    /// assert!(!ex.is_empty());
    ///
    /// assert!(ex.try_tick());
    /// assert!(ex.is_empty());
    /// ```
    pub fn is_empty(&self) -> bool {
        self.state().active().is_empty()
    }

    /// Spawns a task onto the executor.
    ///
    /// # Examples
    ///
    /// ```
    /// use async_executor::Executor;
    ///
    /// let ex = Executor::new();
    ///
    /// let task = ex.spawn(async {
    ///     println!("Hello world");
    /// });
    /// ```
    pub fn spawn<T: Send + 'a>(&self, future: impl Future<Output = T> + Send + 'a) -> Task<T> {
        let state = self.state();
        let mut active = state.active();

        // SAFETY: `T` and the future are `Send`.
        unsafe { Self::spawn_inner(state, future, &mut active) }
    }

    /// Spawns many tasks onto the executor.
    ///
    /// As opposed to the [`spawn`] method, this locks the executor's inner task lock once and
    /// spawns all of the tasks in one go. With large amounts of tasks this can improve
    /// contention.
    ///
    /// For very large numbers of tasks the lock is occasionally dropped and re-acquired to
    /// prevent runner thread starvation. It is assumed that the iterator provided does not
    /// block; blocking iterators can lock up the internal mutex and therefore the entire
    /// executor.
    ///
    /// ## Example
    ///
    /// ```
    /// use async_executor::Executor;
    /// use futures_lite::{stream, prelude::*};
    /// use std::future::ready;
    ///
    /// # futures_lite::future::block_on(async {
    /// let mut ex = Executor::new();
    ///
    /// let futures = [
    ///     ready(1),
    ///     ready(2),
    ///     ready(3)
    /// ];
    ///
    /// // Spawn all of the futures onto the executor at once.
    /// let mut tasks = vec![];
    /// ex.spawn_many(futures, &mut tasks);
    ///
    /// // Await all of them.
    /// let results = ex.run(async move {
    ///     stream::iter(tasks).then(|x| x).collect::<Vec<_>>().await
    /// }).await;
    /// assert_eq!(results, [1, 2, 3]);
    /// # });
    /// ```
    ///
    /// [`spawn`]: Executor::spawn
    pub fn spawn_many<T: Send + 'a, F: Future<Output = T> + Send + 'a>(
        &self,
        futures: impl IntoIterator<Item = F>,
        handles: &mut impl Extend<Task<F::Output>>,
    ) {
        let state = self.state();
        let mut active = Some(state.as_ref().active());

        // Convert the futures into tasks.
        let tasks = futures.into_iter().enumerate().map(move |(i, future)| {
            // SAFETY: `T` and the future are `Send`.
            let task = unsafe { Self::spawn_inner(state, future, active.as_mut().unwrap()) };

            // Yield the lock every once in a while to ease contention.
            if i.wrapping_sub(1) % 500 == 0 {
                drop(active.take());
                active = Some(self.state().active());
            }

            task
        });

        // Push the tasks to the user's collection.
        handles.extend(tasks);
    }

    /// Spawn a future while holding the inner lock.
    ///
    /// # Safety
    ///
    /// If this is an `Executor`, `F` and `T` must be `Send`.
    unsafe fn spawn_inner<T: 'a>(
        state: Pin<&'a State>,
        future: impl Future<Output = T> + 'a,
        active: &mut Slab<Waker>,
    ) -> Task<T> {
        // Remove the task from the set of active tasks when the future finishes.
        let entry = active.vacant_entry();
        let index = entry.key();
        let future = AsyncCallOnDrop::new(future, move || drop(state.active().try_remove(index)));

        // Create the task and register it in the set of active tasks.
        //
        // SAFETY:
        //
        // If `future` is not `Send`, this must be a `LocalExecutor` as per this
        // function's unsafe precondition. Since `LocalExecutor` is `!Sync`,
        // `try_tick`, `tick` and `run` can only be called from the origin
        // thread of the `LocalExecutor`. Similarly, `spawn` can only  be called
        // from the origin thread, ensuring that `future` and the executor share
        // the same origin thread. The `Runnable` can be scheduled from other
        // threads, but because of the above `Runnable` can only be called or
        // dropped on the origin thread.
        //
        // `future` is not `'static`, but we make sure that the `Runnable` does
        // not outlive `'a`. When the executor is dropped, the `active` field is
        // drained and all of the `Waker`s are woken. Then, the queue inside of
        // the `Executor` is drained of all of its runnables. This ensures that
        // runnables are dropped and this precondition is satisfied.
        //
        // `Self::schedule` is `Send`, `Sync` and `'static`, as checked below.
        // Therefore we do not need to worry about what is done with the
        // `Waker`.
        //
        // `Self::schedule` may not be k`'static`, but we make sure that the `Waker` does
        // not outlive `'a`. When the executor is dropped, the `active` field is
        // drained and all of the `Waker`s are woken.
        let (runnable, task) = Builder::new()
            .propagate_panic(true)
            .spawn_unchecked(|()| future, Self::schedule(state));
        entry.insert(runnable.waker());

        runnable.schedule();
        task
    }

    /// Attempts to run a task if at least one is scheduled.
    ///
    /// Running a scheduled task means simply polling its future once.
    ///
    /// # Examples
    ///
    /// ```
    /// use async_executor::Executor;
    ///
    /// let ex = Executor::new();
    /// assert!(!ex.try_tick()); // no tasks to run
    ///
    /// let task = ex.spawn(async {
    ///     println!("Hello world");
    /// });
    /// assert!(ex.try_tick()); // a task was found
    /// ```
    pub fn try_tick(&self) -> bool {
        self.state().try_tick()
    }

    /// Runs a single task.
    ///
    /// Running a task means simply polling its future once.
    ///
    /// If no tasks are scheduled when this method is called, it will wait until one is scheduled.
    ///
    /// # Examples
    ///
    /// ```
    /// use async_executor::Executor;
    /// use futures_lite::future;
    ///
    /// let ex = Executor::new();
    ///
    /// let task = ex.spawn(async {
    ///     println!("Hello world");
    /// });
    /// future::block_on(ex.tick()); // runs the task
    /// ```
    pub async fn tick(&self) {
        self.state().tick().await;
    }

    /// Runs the executor until the given future completes.
    ///
    /// # Examples
    ///
    /// ```
    /// use async_executor::Executor;
    /// use futures_lite::future;
    ///
    /// let ex = Executor::new();
    ///
    /// let task = ex.spawn(async { 1 + 2 });
    /// let res = future::block_on(ex.run(async { task.await * 2 }));
    ///
    /// assert_eq!(res, 6);
    /// ```
    pub async fn run<T>(&self, future: impl Future<Output = T>) -> T {
        self.state().run(future).await
    }

    /// Returns a function that schedules a runnable task when it gets woken up.
    fn schedule(state: Pin<&'a State>) -> impl Fn(Runnable) + Send + Sync + 'a {
        // TODO: If possible, push into the current local queue and notify the ticker.
        move |runnable| {
            let result = state.queue.push(runnable);
            debug_assert!(result.is_ok()); // Since we use unbounded queue, push will never fail.
            state.notify();
        }
    }

    /// Returns a pointer to the inner state.
    #[inline]
    fn state(&self) -> Pin<&'a State> {
        #[cold]
        fn alloc_state(atomic_ptr: &AtomicPtr<State>) -> *mut State {
            let state = Arc::new(State::new());
            let ptr = Arc::into_raw(state).cast_mut();
            if let Err(actual) = atomic_ptr.compare_exchange(
                std::ptr::null_mut(),
                ptr,
                Ordering::AcqRel,
                Ordering::Acquire,
            ) {
                // SAFETY: This was just created from Arc::into_raw.
                drop(unsafe { Arc::from_raw(ptr) });
                actual
            } else {
                ptr
            }
        }

        let mut ptr = self.state.load(Ordering::Acquire);
        if ptr.is_null() {
            ptr = alloc_state(&self.state);
        }

        // SAFETY: So long as an Executor lives, it's state pointer will always be valid
        // and will never be moved until it's dropped.
        Pin::new(unsafe { &*ptr })
    }
}

impl Drop for Executor<'_> {
    fn drop(&mut self) {
        let ptr = *self.state.get_mut();
        if ptr.is_null() {
            return;
        }

        // SAFETY: As ptr is not null, it was allocated via Arc::new and converted
        // via Arc::into_raw in state_ptr.
        let state = unsafe { Arc::from_raw(ptr) };

        let mut active = state.pin().active();
        for w in active.drain() {
            w.wake();
        }
        drop(active);

        while state.queue.pop().is_ok() {}
    }
}

impl<'a> Default for Executor<'a> {
    fn default() -> Executor<'a> {
        Executor::new()
    }
}

/// A thread-local executor.
///
/// The executor can only be run on the thread that created it.
///
/// # Examples
///
/// ```
/// use async_executor::LocalExecutor;
/// use futures_lite::future;
///
/// let local_ex = LocalExecutor::new();
///
/// future::block_on(local_ex.run(async {
///     println!("Hello world!");
/// }));
/// ```
pub struct LocalExecutor<'a> {
    /// The inner executor.
    inner: Executor<'a>,

    /// Makes the type `!Send` and `!Sync`.
    _marker: PhantomData<Rc<()>>,
}

impl UnwindSafe for LocalExecutor<'_> {}
impl RefUnwindSafe for LocalExecutor<'_> {}

impl fmt::Debug for LocalExecutor<'_> {
    fn fmt(&self, f: &mut fmt::Formatter<'_>) -> fmt::Result {
        debug_executor(&self.inner, "LocalExecutor", f)
    }
}

impl<'a> LocalExecutor<'a> {
    /// Creates a single-threaded executor.
    ///
    /// # Examples
    ///
    /// ```
    /// use async_executor::LocalExecutor;
    ///
    /// let local_ex = LocalExecutor::new();
    /// ```
    pub const fn new() -> LocalExecutor<'a> {
        LocalExecutor {
            inner: Executor::new(),
            _marker: PhantomData,
        }
    }

    /// Returns `true` if there are no unfinished tasks.
    ///
    /// # Examples
    ///
    /// ```
    /// use async_executor::LocalExecutor;
    ///
    /// let local_ex = LocalExecutor::new();
    /// assert!(local_ex.is_empty());
    ///
    /// let task = local_ex.spawn(async {
    ///     println!("Hello world");
    /// });
    /// assert!(!local_ex.is_empty());
    ///
    /// assert!(local_ex.try_tick());
    /// assert!(local_ex.is_empty());
    /// ```
    pub fn is_empty(&self) -> bool {
        self.inner().is_empty()
    }

    /// Spawns a task onto the executor.
    ///
    /// # Examples
    ///
    /// ```
    /// use async_executor::LocalExecutor;
    ///
    /// let local_ex = LocalExecutor::new();
    ///
    /// let task = local_ex.spawn(async {
    ///     println!("Hello world");
    /// });
    /// ```
    pub fn spawn<T: 'a>(&self, future: impl Future<Output = T> + 'a) -> Task<T> {
        let state = self.inner().state();
        let mut active = state.active();

        // SAFETY: This executor is not thread safe, so the future and its result
        //         cannot be sent to another thread.
        unsafe { Executor::spawn_inner(state, future, &mut active) }
    }

    /// Spawns many tasks onto the executor.
    ///
    /// As opposed to the [`spawn`] method, this locks the executor's inner task lock once and
    /// spawns all of the tasks in one go. With large amounts of tasks this can improve
    /// contention.
    ///
    /// It is assumed that the iterator provided does not block; blocking iterators can lock up
    /// the internal mutex and therefore the entire executor. Unlike [`Executor::spawn`], the
    /// mutex is not released, as there are no other threads that can poll this executor.
    ///
    /// ## Example
    ///
    /// ```
    /// use async_executor::LocalExecutor;
    /// use futures_lite::{stream, prelude::*};
    /// use std::future::ready;
    ///
    /// # futures_lite::future::block_on(async {
    /// let mut ex = LocalExecutor::new();
    ///
    /// let futures = [
    ///     ready(1),
    ///     ready(2),
    ///     ready(3)
    /// ];
    ///
    /// // Spawn all of the futures onto the executor at once.
    /// let mut tasks = vec![];
    /// ex.spawn_many(futures, &mut tasks);
    ///
    /// // Await all of them.
    /// let results = ex.run(async move {
    ///     stream::iter(tasks).then(|x| x).collect::<Vec<_>>().await
    /// }).await;
    /// assert_eq!(results, [1, 2, 3]);
    /// # });
    /// ```
    ///
    /// [`spawn`]: LocalExecutor::spawn
    /// [`Executor::spawn_many`]: Executor::spawn_many
    pub fn spawn_many<T: 'a, F: Future<Output = T> + 'a>(
        &self,
        futures: impl IntoIterator<Item = F>,
        handles: &mut impl Extend<Task<F::Output>>,
    ) {
        let state = self.inner().state();
        let mut active = state.active();

        // Convert all of the futures to tasks.
        let tasks = futures.into_iter().map(|future| {
            // SAFETY: This executor is not thread safe, so the future and its result
            //         cannot be sent to another thread.
            unsafe { Executor::spawn_inner(state, future, &mut active) }

            // As only one thread can spawn or poll tasks at a time, there is no need
            // to release lock contention here.
        });

        // Push them to the user's collection.
        handles.extend(tasks);
    }

    /// Attempts to run a task if at least one is scheduled.
    ///
    /// Running a scheduled task means simply polling its future once.
    ///
    /// # Examples
    ///
    /// ```
    /// use async_executor::LocalExecutor;
    ///
    /// let ex = LocalExecutor::new();
    /// assert!(!ex.try_tick()); // no tasks to run
    ///
    /// let task = ex.spawn(async {
    ///     println!("Hello world");
    /// });
    /// assert!(ex.try_tick()); // a task was found
    /// ```
    pub fn try_tick(&self) -> bool {
        self.inner().try_tick()
    }

    /// Runs a single task.
    ///
    /// Running a task means simply polling its future once.
    ///
    /// If no tasks are scheduled when this method is called, it will wait until one is scheduled.
    ///
    /// # Examples
    ///
    /// ```
    /// use async_executor::LocalExecutor;
    /// use futures_lite::future;
    ///
    /// let ex = LocalExecutor::new();
    ///
    /// let task = ex.spawn(async {
    ///     println!("Hello world");
    /// });
    /// future::block_on(ex.tick()); // runs the task
    /// ```
    pub async fn tick(&self) {
        self.inner().tick().await
    }

    /// Runs the executor until the given future completes.
    ///
    /// # Examples
    ///
    /// ```
    /// use async_executor::LocalExecutor;
    /// use futures_lite::future;
    ///
    /// let local_ex = LocalExecutor::new();
    ///
    /// let task = local_ex.spawn(async { 1 + 2 });
    /// let res = future::block_on(local_ex.run(async { task.await * 2 }));
    ///
    /// assert_eq!(res, 6);
    /// ```
    pub async fn run<T>(&self, future: impl Future<Output = T>) -> T {
        self.inner().run(future).await
    }

    /// Returns a reference to the inner executor.
    fn inner(&self) -> &Executor<'a> {
        &self.inner
    }
}

impl<'a> Default for LocalExecutor<'a> {
    fn default() -> LocalExecutor<'a> {
        LocalExecutor::new()
    }
}

/// The state of a executor.
struct State {
    /// The global queue.
    queue: ConcurrentQueue<Runnable>,

    /// Local queues created by runners.
    local_queues: RwLock<Vec<Arc<ConcurrentQueue<Runnable>>>>,

    /// Set to `true` when a sleeping ticker is notified or no tickers are sleeping.
    notified: AtomicBool,

    /// A list of sleeping tickers.
    sleepers: Mutex<Sleepers>,

    /// Currently active tasks.
    active: Mutex<Slab<Waker>>,
}

impl State {
    /// Creates state for a new executor.
    const fn new() -> State {
        State {
            queue: ConcurrentQueue::unbounded(),
            local_queues: RwLock::new(Vec::new()),
            notified: AtomicBool::new(true),
            sleepers: Mutex::new(Sleepers {
                count: 0,
                wakers: Vec::new(),
                free_ids: Vec::new(),
            }),
            active: Mutex::new(Slab::new()),
        }
    }

    fn pin(&self) -> Pin<&Self> {
        Pin::new(self)
    }

    /// Returns a reference to currently active tasks.
<<<<<<< HEAD
    fn active(self: Pin<&Self>) -> MutexGuard<'_, Slab<Waker>> {
        self.get_ref()
            .active
            .lock()
            .unwrap_or_else(|e| e.into_inner())
=======
    fn active(&self) -> MutexGuard<'_, Slab<Waker>> {
        self.active.lock().unwrap_or_else(PoisonError::into_inner)
>>>>>>> 08c3fc4d
    }

    /// Notifies a sleeping ticker.
    #[inline]
    fn notify(&self) {
        if self
            .notified
            .compare_exchange(false, true, Ordering::AcqRel, Ordering::Acquire)
            .is_ok()
        {
            let waker = self
                .sleepers
                .lock()
                .unwrap_or_else(PoisonError::into_inner)
                .notify();
            if let Some(w) = waker {
                w.wake();
            }
        }
    }

    pub(crate) fn try_tick(&self) -> bool {
        match self.queue.pop() {
            Err(_) => false,
            Ok(runnable) => {
                // Notify another ticker now to pick up where this ticker left off, just in case
                // running the task takes a long time.
                self.notify();

                // Run the task.
                runnable.run();
                true
            }
        }
    }

    pub(crate) async fn tick(&self) {
        let runnable = Ticker::new(self).runnable().await;
        runnable.run();
    }

    pub async fn run<T>(&self, future: impl Future<Output = T>) -> T {
        let mut runner = Runner::new(self);
        let mut rng = fastrand::Rng::new();

        // A future that runs tasks forever.
        let run_forever = async {
            loop {
                for _ in 0..200 {
                    let runnable = runner.runnable(&mut rng).await;
                    runnable.run();
                }
                future::yield_now().await;
            }
        };

        // Run `future` and `run_forever` concurrently until `future` completes.
        future.or(run_forever).await
    }
}

/// A list of sleeping tickers.
struct Sleepers {
    /// Number of sleeping tickers (both notified and unnotified).
    count: usize,

    /// IDs and wakers of sleeping unnotified tickers.
    ///
    /// A sleeping ticker is notified when its waker is missing from this list.
    wakers: Vec<(usize, Waker)>,

    /// Reclaimed IDs.
    free_ids: Vec<usize>,
}

impl Sleepers {
    /// Inserts a new sleeping ticker.
    fn insert(&mut self, waker: &Waker) -> usize {
        let id = match self.free_ids.pop() {
            Some(id) => id,
            None => self.count + 1,
        };
        self.count += 1;
        self.wakers.push((id, waker.clone()));
        id
    }

    /// Re-inserts a sleeping ticker's waker if it was notified.
    ///
    /// Returns `true` if the ticker was notified.
    fn update(&mut self, id: usize, waker: &Waker) -> bool {
        for item in &mut self.wakers {
            if item.0 == id {
                item.1.clone_from(waker);
                return false;
            }
        }

        self.wakers.push((id, waker.clone()));
        true
    }

    /// Removes a previously inserted sleeping ticker.
    ///
    /// Returns `true` if the ticker was notified.
    fn remove(&mut self, id: usize) -> bool {
        self.count -= 1;
        self.free_ids.push(id);

        for i in (0..self.wakers.len()).rev() {
            if self.wakers[i].0 == id {
                self.wakers.remove(i);
                return false;
            }
        }
        true
    }

    /// Returns `true` if a sleeping ticker is notified or no tickers are sleeping.
    fn is_notified(&self) -> bool {
        self.count == 0 || self.count > self.wakers.len()
    }

    /// Returns notification waker for a sleeping ticker.
    ///
    /// If a ticker was notified already or there are no tickers, `None` will be returned.
    fn notify(&mut self) -> Option<Waker> {
        if self.wakers.len() == self.count {
            self.wakers.pop().map(|item| item.1)
        } else {
            None
        }
    }
}

/// Runs task one by one.
struct Ticker<'a> {
    /// The executor state.
    state: &'a State,

    /// Set to a non-zero sleeper ID when in sleeping state.
    ///
    /// States a ticker can be in:
    /// 1) Woken.
    ///    2a) Sleeping and unnotified.
    ///    2b) Sleeping and notified.
    sleeping: usize,
}

impl Ticker<'_> {
    /// Creates a ticker.
    fn new(state: &State) -> Ticker<'_> {
        Ticker { state, sleeping: 0 }
    }

    /// Moves the ticker into sleeping and unnotified state.
    ///
    /// Returns `false` if the ticker was already sleeping and unnotified.
    fn sleep(&mut self, waker: &Waker) -> bool {
        let mut sleepers = self
            .state
            .sleepers
            .lock()
            .unwrap_or_else(PoisonError::into_inner);

        match self.sleeping {
            // Move to sleeping state.
            0 => {
                self.sleeping = sleepers.insert(waker);
            }

            // Already sleeping, check if notified.
            id => {
                if !sleepers.update(id, waker) {
                    return false;
                }
            }
        }

        self.state
            .notified
            .store(sleepers.is_notified(), Ordering::Release);

        true
    }

    /// Moves the ticker into woken state.
    fn wake(&mut self) {
        if self.sleeping != 0 {
            let mut sleepers = self
                .state
                .sleepers
                .lock()
                .unwrap_or_else(PoisonError::into_inner);
            sleepers.remove(self.sleeping);

            self.state
                .notified
                .store(sleepers.is_notified(), Ordering::Release);
        }
        self.sleeping = 0;
    }

    /// Waits for the next runnable task to run.
    async fn runnable(&mut self) -> Runnable {
        self.runnable_with(|| self.state.queue.pop().ok()).await
    }

    /// Waits for the next runnable task to run, given a function that searches for a task.
    async fn runnable_with(&mut self, mut search: impl FnMut() -> Option<Runnable>) -> Runnable {
        future::poll_fn(|cx| {
            loop {
                match search() {
                    None => {
                        // Move to sleeping and unnotified state.
                        if !self.sleep(cx.waker()) {
                            // If already sleeping and unnotified, return.
                            return Poll::Pending;
                        }
                    }
                    Some(r) => {
                        // Wake up.
                        self.wake();

                        // Notify another ticker now to pick up where this ticker left off, just in
                        // case running the task takes a long time.
                        self.state.notify();

                        return Poll::Ready(r);
                    }
                }
            }
        })
        .await
    }
}

impl Drop for Ticker<'_> {
    fn drop(&mut self) {
        // If this ticker is in sleeping state, it must be removed from the sleepers list.
        if self.sleeping != 0 {
            let mut sleepers = self
                .state
                .sleepers
                .lock()
                .unwrap_or_else(PoisonError::into_inner);
            let notified = sleepers.remove(self.sleeping);

            self.state
                .notified
                .store(sleepers.is_notified(), Ordering::Release);

            // If this ticker was notified, then notify another ticker.
            if notified {
                drop(sleepers);
                self.state.notify();
            }
        }
    }
}

/// A worker in a work-stealing executor.
///
/// This is just a ticker that also has an associated local queue for improved cache locality.
struct Runner<'a> {
    /// The executor state.
    state: &'a State,

    /// Inner ticker.
    ticker: Ticker<'a>,

    /// The local queue.
    local: Arc<ConcurrentQueue<Runnable>>,

    /// Bumped every time a runnable task is found.
    ticks: usize,
}

impl Runner<'_> {
    /// Creates a runner and registers it in the executor state.
    fn new(state: &State) -> Runner<'_> {
        let runner = Runner {
            state,
            ticker: Ticker::new(state),
            local: Arc::new(ConcurrentQueue::bounded(512)),
            ticks: 0,
        };
        state
            .local_queues
            .write()
            .unwrap_or_else(PoisonError::into_inner)
            .push(runner.local.clone());
        runner
    }

    /// Waits for the next runnable task to run.
    async fn runnable(&mut self, rng: &mut fastrand::Rng) -> Runnable {
        let runnable = self
            .ticker
            .runnable_with(|| {
                // Try the local queue.
                if let Ok(r) = self.local.pop() {
                    return Some(r);
                }

                // Try stealing from the global queue.
                if let Ok(r) = self.state.queue.pop() {
                    steal(&self.state.queue, &self.local);
                    return Some(r);
                }

                // Try stealing from other runners.
                if let Ok(local_queues) = self.state.local_queues.try_read() {
                    // Pick a random starting point in the iterator list and rotate the list.
                    let n = local_queues.len();
                    let start = rng.usize(..n);
                    let iter = local_queues
                        .iter()
                        .chain(local_queues.iter())
                        .skip(start)
                        .take(n);

                    // Remove this runner's local queue.
                    let iter = iter.filter(|local| !Arc::ptr_eq(local, &self.local));

                    // Try stealing from each local queue in the list.
                    for local in iter {
                        steal(local, &self.local);
                        if let Ok(r) = self.local.pop() {
                            return Some(r);
                        }
                    }
                }

                None
            })
            .await;

        // Bump the tick counter.
        self.ticks = self.ticks.wrapping_add(1);

        if self.ticks % 64 == 0 {
            // Steal tasks from the global queue to ensure fair task scheduling.
            steal(&self.state.queue, &self.local);
        }

        runnable
    }
}

impl Drop for Runner<'_> {
    fn drop(&mut self) {
        // Remove the local queue.
        self.state
            .local_queues
            .write()
            .unwrap_or_else(PoisonError::into_inner)
            .retain(|local| !Arc::ptr_eq(local, &self.local));

        // Re-schedule remaining tasks in the local queue.
        while let Ok(r) = self.local.pop() {
            r.schedule();
        }
    }
}

/// Steals some items from one queue into another.
fn steal<T>(src: &ConcurrentQueue<T>, dest: &ConcurrentQueue<T>) {
    // Half of `src`'s length rounded up.
    let mut count = (src.len() + 1) / 2;

    if count > 0 {
        // Don't steal more than fits into the queue.
        if let Some(cap) = dest.capacity() {
            count = count.min(cap - dest.len());
        }

        // Steal tasks.
        for _ in 0..count {
            if let Ok(t) = src.pop() {
                assert!(dest.push(t).is_ok());
            } else {
                break;
            }
        }
    }
}

/// Debug implementation for `Executor` and `LocalExecutor`.
fn debug_executor(executor: &Executor<'_>, name: &str, f: &mut fmt::Formatter<'_>) -> fmt::Result {
    // Get a reference to the state.
    let ptr = executor.state.load(Ordering::Acquire);
    if ptr.is_null() {
        // The executor has not been initialized.
        struct Uninitialized;

        impl fmt::Debug for Uninitialized {
            fn fmt(&self, f: &mut fmt::Formatter<'_>) -> fmt::Result {
                f.write_str("<uninitialized>")
            }
        }

        return f.debug_tuple(name).field(&Uninitialized).finish();
    }

    // SAFETY: If the state pointer is not null, it must have been
    // allocated properly by Arc::new and converted via Arc::into_raw
    // in state_ptr.
    let state = unsafe { &*ptr };

    debug_state(state, name, f)
}

/// Debug implementation for `Executor` and `LocalExecutor`.
fn debug_state(state: &State, name: &str, f: &mut fmt::Formatter<'_>) -> fmt::Result {
    /// Debug wrapper for the number of active tasks.
    struct ActiveTasks<'a>(&'a Mutex<Slab<Waker>>);

    impl fmt::Debug for ActiveTasks<'_> {
        fn fmt(&self, f: &mut fmt::Formatter<'_>) -> fmt::Result {
            match self.0.try_lock() {
                Ok(lock) => fmt::Debug::fmt(&lock.len(), f),
                Err(TryLockError::WouldBlock) => f.write_str("<locked>"),
                Err(TryLockError::Poisoned(err)) => fmt::Debug::fmt(&err.into_inner().len(), f),
            }
        }
    }

    /// Debug wrapper for the local runners.
    struct LocalRunners<'a>(&'a RwLock<Vec<Arc<ConcurrentQueue<Runnable>>>>);

    impl fmt::Debug for LocalRunners<'_> {
        fn fmt(&self, f: &mut fmt::Formatter<'_>) -> fmt::Result {
            match self.0.try_read() {
                Ok(lock) => f
                    .debug_list()
                    .entries(lock.iter().map(|queue| queue.len()))
                    .finish(),
                Err(TryLockError::WouldBlock) => f.write_str("<locked>"),
                Err(TryLockError::Poisoned(_)) => f.write_str("<poisoned>"),
            }
        }
    }

    /// Debug wrapper for the sleepers.
    struct SleepCount<'a>(&'a Mutex<Sleepers>);

    impl fmt::Debug for SleepCount<'_> {
        fn fmt(&self, f: &mut fmt::Formatter<'_>) -> fmt::Result {
            match self.0.try_lock() {
                Ok(lock) => fmt::Debug::fmt(&lock.count, f),
                Err(TryLockError::WouldBlock) => f.write_str("<locked>"),
                Err(TryLockError::Poisoned(_)) => f.write_str("<poisoned>"),
            }
        }
    }

    f.debug_struct(name)
        .field("active", &ActiveTasks(&state.active))
        .field("global_tasks", &state.queue.len())
        .field("local_runners", &LocalRunners(&state.local_queues))
        .field("sleepers", &SleepCount(&state.sleepers))
        .finish()
}

/// Runs a closure when dropped.
struct CallOnDrop<F: FnMut()>(F);

impl<F: FnMut()> Drop for CallOnDrop<F> {
    fn drop(&mut self) {
        (self.0)();
    }
}

pin_project! {
    /// A wrapper around a future, running a closure when dropped.
    struct AsyncCallOnDrop<Fut, Cleanup: FnMut()> {
        #[pin]
        future: Fut,
        cleanup: CallOnDrop<Cleanup>,
    }
}

impl<Fut, Cleanup: FnMut()> AsyncCallOnDrop<Fut, Cleanup> {
    fn new(future: Fut, cleanup: Cleanup) -> Self {
        Self {
            future,
            cleanup: CallOnDrop(cleanup),
        }
    }
}

impl<Fut: Future, Cleanup: FnMut()> Future for AsyncCallOnDrop<Fut, Cleanup> {
    type Output = Fut::Output;

    fn poll(self: Pin<&mut Self>, cx: &mut Context<'_>) -> Poll<Self::Output> {
        self.project().future.poll(cx)
    }
}

fn _ensure_send_and_sync() {
    use futures_lite::future::pending;

    fn is_send<T: Send>(_: T) {}
    fn is_sync<T: Sync>(_: T) {}
    fn is_static<T: 'static>(_: T) {}

    is_send::<Executor<'_>>(Executor::new());
    is_sync::<Executor<'_>>(Executor::new());

    let ex = Executor::new();
    let state = ex.state();
    is_send(ex.run(pending::<()>()));
    is_sync(ex.run(pending::<()>()));
    is_send(ex.tick());
    is_sync(ex.tick());
    is_send(Executor::schedule(state));
    is_sync(Executor::schedule(state));
    is_static(Executor::schedule(state));

    /// ```compile_fail
    /// use async_executor::LocalExecutor;
    /// use futures_lite::future::pending;
    ///
    /// fn is_send<T: Send>(_: T) {}
    /// fn is_sync<T: Sync>(_: T) {}
    ///
    /// is_send::<LocalExecutor<'_>>(LocalExecutor::new());
    /// is_sync::<LocalExecutor<'_>>(LocalExecutor::new());
    ///
    /// let ex = LocalExecutor::new();
    /// is_send(ex.run(pending::<()>()));
    /// is_sync(ex.run(pending::<()>()));
    /// is_send(ex.tick());
    /// is_sync(ex.tick());
    /// ```
    fn _negative_test() {}
}<|MERGE_RESOLUTION|>--- conflicted
+++ resolved
@@ -688,16 +688,11 @@
     }
 
     /// Returns a reference to currently active tasks.
-<<<<<<< HEAD
     fn active(self: Pin<&Self>) -> MutexGuard<'_, Slab<Waker>> {
         self.get_ref()
             .active
             .lock()
-            .unwrap_or_else(|e| e.into_inner())
-=======
-    fn active(&self) -> MutexGuard<'_, Slab<Waker>> {
-        self.active.lock().unwrap_or_else(PoisonError::into_inner)
->>>>>>> 08c3fc4d
+            .unwrap_or_else(PoisonError::into_inner)
     }
 
     /// Notifies a sleeping ticker.

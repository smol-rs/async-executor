//! Async executors.
//!
//! This crate provides two reference executors that trade performance for
//! functionality. They should be considered reference executors that are "good
//! enough" for most use cases. For more specialized use cases, consider writing
//! your own executor on top of [`async-task`].
//!
//! [`async-task`]: https://crates.io/crates/async-task
//!
//! # Examples
//!
//! ```
//! use async_executor::Executor;
//! use futures_lite::future;
//!
//! // Create a new executor.
//! let ex = Executor::new();
//!
//! // Spawn a task.
//! let task = ex.spawn(async {
//!     println!("Hello world");
//! });
//!
//! // Run the executor until the task completes.
//! future::block_on(ex.run(task));
//! ```

#![warn(missing_docs, missing_debug_implementations, rust_2018_idioms)]
#![doc(
    html_favicon_url = "https://raw.githubusercontent.com/smol-rs/smol/master/assets/images/logo_fullsize_transparent.png"
)]
#![doc(
    html_logo_url = "https://raw.githubusercontent.com/smol-rs/smol/master/assets/images/logo_fullsize_transparent.png"
)]

use std::fmt;
use std::future::Future;
use std::marker::PhantomData;
use std::panic::{RefUnwindSafe, UnwindSafe};
use std::rc::Rc;
use std::sync::atomic::{AtomicBool, Ordering};
use std::sync::{Arc, Mutex, RwLock, TryLockError};
use std::task::{Poll, Waker};

use async_lock::OnceCell;
use async_task::{Builder, Runnable};
use concurrent_queue::ConcurrentQueue;
use futures_lite::{future, prelude::*};
use slab::Slab;
use thread_local::ThreadLocal;

#[doc(no_inline)]
pub use async_task::Task;

/// An async executor.
///
/// # Examples
///
/// A multi-threaded executor:
///
/// ```
/// use async_channel::unbounded;
/// use async_executor::Executor;
/// use easy_parallel::Parallel;
/// use futures_lite::future;
///
/// let ex = Executor::new();
/// let (signal, shutdown) = unbounded::<()>();
///
/// Parallel::new()
///     // Run four executor threads.
///     .each(0..4, |_| future::block_on(ex.run(shutdown.recv())))
///     // Run the main future on the current thread.
///     .finish(|| future::block_on(async {
///         println!("Hello world!");
///         drop(signal);
///     }));
/// ```
pub struct Executor<'a> {
    /// The executor state.
    state: OnceCell<Arc<State>>,

    /// Makes the `'a` lifetime invariant.
    _marker: PhantomData<std::cell::UnsafeCell<&'a ()>>,
}

unsafe impl Send for Executor<'_> {}
unsafe impl Sync for Executor<'_> {}

impl UnwindSafe for Executor<'_> {}
impl RefUnwindSafe for Executor<'_> {}

impl fmt::Debug for Executor<'_> {
    fn fmt(&self, f: &mut fmt::Formatter<'_>) -> fmt::Result {
        debug_executor(self, "Executor", f)
    }
}

impl<'a> Executor<'a> {
    /// Creates a new executor.
    ///
    /// # Examples
    ///
    /// ```
    /// use async_executor::Executor;
    ///
    /// let ex = Executor::new();
    /// ```
    pub const fn new() -> Executor<'a> {
        Executor {
            state: OnceCell::new(),
            _marker: PhantomData,
        }
    }

    /// Returns `true` if there are no unfinished tasks.
    ///
    /// # Examples
    ///
    /// ```
    /// use async_executor::Executor;
    ///
    /// let ex = Executor::new();
    /// assert!(ex.is_empty());
    ///
    /// let task = ex.spawn(async {
    ///     println!("Hello world");
    /// });
    /// assert!(!ex.is_empty());
    ///
    /// assert!(ex.try_tick());
    /// assert!(ex.is_empty());
    /// ```
    pub fn is_empty(&self) -> bool {
        self.state().active.lock().unwrap().is_empty()
    }

    /// Spawns a task onto the executor.
    ///
    /// # Examples
    ///
    /// ```
    /// use async_executor::Executor;
    ///
    /// let ex = Executor::new();
    ///
    /// let task = ex.spawn(async {
    ///     println!("Hello world");
    /// });
    /// ```
    pub fn spawn<T: Send + 'a>(&self, future: impl Future<Output = T> + Send + 'a) -> Task<T> {
        let mut active = self.state().active.lock().unwrap();

        // Remove the task from the set of active tasks when the future finishes.
        let entry = active.vacant_entry();
        let index = entry.key();
        let state = self.state().clone();
        let future = async move {
            let _guard = CallOnDrop(move || drop(state.active.lock().unwrap().try_remove(index)));
            future.await
        };

        // Create the task and register it in the set of active tasks.
        let (runnable, task) = unsafe {
            Builder::new()
                .propagate_panic(true)
                .spawn_unchecked(|()| future, self.schedule())
        };
        entry.insert(runnable.waker());

        runnable.schedule();
        task
    }

    /// Attempts to run a task if at least one is scheduled.
    ///
    /// Running a scheduled task means simply polling its future once.
    ///
    /// # Examples
    ///
    /// ```
    /// use async_executor::Executor;
    ///
    /// let ex = Executor::new();
    /// assert!(!ex.try_tick()); // no tasks to run
    ///
    /// let task = ex.spawn(async {
    ///     println!("Hello world");
    /// });
    /// assert!(ex.try_tick()); // a task was found
    /// ```
    pub fn try_tick(&self) -> bool {
        match self.state().queue.pop() {
            Err(_) => false,
            Ok(runnable) => {
                // Notify another ticker now to pick up where this ticker left off, just in case
                // running the task takes a long time.
                self.state().notify();

                // Run the task.
                runnable.run();
                true
            }
        }
    }

    /// Runs a single task.
    ///
    /// Running a task means simply polling its future once.
    ///
    /// If no tasks are scheduled when this method is called, it will wait until one is scheduled.
    ///
    /// # Examples
    ///
    /// ```
    /// use async_executor::Executor;
    /// use futures_lite::future;
    ///
    /// let ex = Executor::new();
    ///
    /// let task = ex.spawn(async {
    ///     println!("Hello world");
    /// });
    /// future::block_on(ex.tick()); // runs the task
    /// ```
    pub async fn tick(&self) {
        let state = self.state();
        let runnable = Ticker::new(state).runnable().await;
        runnable.run();
    }

    /// Runs the executor until the given future completes.
    ///
    /// # Examples
    ///
    /// ```
    /// use async_executor::Executor;
    /// use futures_lite::future;
    ///
    /// let ex = Executor::new();
    ///
    /// let task = ex.spawn(async { 1 + 2 });
    /// let res = future::block_on(ex.run(async { task.await * 2 }));
    ///
    /// assert_eq!(res, 6);
    /// ```
    pub async fn run<T>(&self, future: impl Future<Output = T>) -> T {
        let mut runner = Runner::new(self.state());
        let mut rng = fastrand::Rng::new();

        // A future that runs tasks forever.
        let run_forever = async {
            loop {
                for _ in 0..200 {
                    let runnable = runner.runnable(&mut rng).await;
                    runnable.run();
                }
                future::yield_now().await;
            }
        };

        // Run `future` and `run_forever` concurrently until `future` completes.
        future.or(run_forever).await
    }

    /// Returns a function that schedules a runnable task when it gets woken up.
    fn schedule(&self) -> impl Fn(Runnable) + Send + Sync + 'static {
        let state = self.state().clone();

        move |mut runnable| {
            // If possible, push into the current local queue and notify the ticker.
            if let Some(local) = state.local_queue.get() {
                runnable = if let Err(err) = local.queue.push(runnable) {
                    err.into_inner()
                } else {
                    state.notify();
                    return;
                }
            }
            // If the local queue is full, fallback to pushing onto the global injector queue.
            state.queue.push(runnable).unwrap();
            state.notify();
        }
    }

    /// Returns a reference to the inner state.
    fn state(&self) -> &Arc<State> {
        #[cfg(not(target_family = "wasm"))]
        {
            return self.state.get_or_init_blocking(|| Arc::new(State::new()));
        }

        // Some projects use this on WASM for some reason. In this case get_or_init_blocking
        // doesn't work. Just poll the future once and panic if there is contention.
        #[cfg(target_family = "wasm")]
        future::block_on(future::poll_once(
            self.state.get_or_init(|| async { Arc::new(State::new()) }),
        ))
        .expect("encountered contention on WASM")
    }
}

impl Drop for Executor<'_> {
    fn drop(&mut self) {
        if let Some(state) = self.state.get() {
            let mut active = state.active.lock().unwrap();
            for w in active.drain() {
                w.wake();
            }
            drop(active);

            while state.queue.pop().is_ok() {}
        }
    }
}

impl<'a> Default for Executor<'a> {
    fn default() -> Executor<'a> {
        Executor::new()
    }
}

/// A thread-local executor.
///
/// The executor can only be run on the thread that created it.
///
/// # Examples
///
/// ```
/// use async_executor::LocalExecutor;
/// use futures_lite::future;
///
/// let local_ex = LocalExecutor::new();
///
/// future::block_on(local_ex.run(async {
///     println!("Hello world!");
/// }));
/// ```
pub struct LocalExecutor<'a> {
    /// The inner executor.
    inner: Executor<'a>,

    /// Makes the type `!Send` and `!Sync`.
    _marker: PhantomData<Rc<()>>,
}

impl UnwindSafe for LocalExecutor<'_> {}
impl RefUnwindSafe for LocalExecutor<'_> {}

impl fmt::Debug for LocalExecutor<'_> {
    fn fmt(&self, f: &mut fmt::Formatter<'_>) -> fmt::Result {
        debug_executor(&self.inner, "LocalExecutor", f)
    }
}

impl<'a> LocalExecutor<'a> {
    /// Creates a single-threaded executor.
    ///
    /// # Examples
    ///
    /// ```
    /// use async_executor::LocalExecutor;
    ///
    /// let local_ex = LocalExecutor::new();
    /// ```
    pub const fn new() -> LocalExecutor<'a> {
        LocalExecutor {
            inner: Executor::new(),
            _marker: PhantomData,
        }
    }

    /// Returns `true` if there are no unfinished tasks.
    ///
    /// # Examples
    ///
    /// ```
    /// use async_executor::LocalExecutor;
    ///
    /// let local_ex = LocalExecutor::new();
    /// assert!(local_ex.is_empty());
    ///
    /// let task = local_ex.spawn(async {
    ///     println!("Hello world");
    /// });
    /// assert!(!local_ex.is_empty());
    ///
    /// assert!(local_ex.try_tick());
    /// assert!(local_ex.is_empty());
    /// ```
    pub fn is_empty(&self) -> bool {
        self.inner().is_empty()
    }

    /// Spawns a task onto the executor.
    ///
    /// # Examples
    ///
    /// ```
    /// use async_executor::LocalExecutor;
    ///
    /// let local_ex = LocalExecutor::new();
    ///
    /// let task = local_ex.spawn(async {
    ///     println!("Hello world");
    /// });
    /// ```
    pub fn spawn<T: 'a>(&self, future: impl Future<Output = T> + 'a) -> Task<T> {
        let mut active = self.inner().state().active.lock().unwrap();

        // Remove the task from the set of active tasks when the future finishes.
        let entry = active.vacant_entry();
        let index = entry.key();
        let state = self.inner().state().clone();
        let future = async move {
            let _guard = CallOnDrop(move || drop(state.active.lock().unwrap().try_remove(index)));
            future.await
        };

        // Create the task and register it in the set of active tasks.
        let (runnable, task) = unsafe {
            Builder::new()
                .propagate_panic(true)
                .spawn_unchecked(|()| future, self.schedule())
        };
        entry.insert(runnable.waker());

        runnable.schedule();
        task
    }

    /// Attempts to run a task if at least one is scheduled.
    ///
    /// Running a scheduled task means simply polling its future once.
    ///
    /// # Examples
    ///
    /// ```
    /// use async_executor::LocalExecutor;
    ///
    /// let ex = LocalExecutor::new();
    /// assert!(!ex.try_tick()); // no tasks to run
    ///
    /// let task = ex.spawn(async {
    ///     println!("Hello world");
    /// });
    /// assert!(ex.try_tick()); // a task was found
    /// ```
    pub fn try_tick(&self) -> bool {
        self.inner().try_tick()
    }

    /// Runs a single task.
    ///
    /// Running a task means simply polling its future once.
    ///
    /// If no tasks are scheduled when this method is called, it will wait until one is scheduled.
    ///
    /// # Examples
    ///
    /// ```
    /// use async_executor::LocalExecutor;
    /// use futures_lite::future;
    ///
    /// let ex = LocalExecutor::new();
    ///
    /// let task = ex.spawn(async {
    ///     println!("Hello world");
    /// });
    /// future::block_on(ex.tick()); // runs the task
    /// ```
    pub async fn tick(&self) {
        self.inner().tick().await
    }

    /// Runs the executor until the given future completes.
    ///
    /// # Examples
    ///
    /// ```
    /// use async_executor::LocalExecutor;
    /// use futures_lite::future;
    ///
    /// let local_ex = LocalExecutor::new();
    ///
    /// let task = local_ex.spawn(async { 1 + 2 });
    /// let res = future::block_on(local_ex.run(async { task.await * 2 }));
    ///
    /// assert_eq!(res, 6);
    /// ```
    pub async fn run<T>(&self, future: impl Future<Output = T>) -> T {
        self.inner().run(future).await
    }

    /// Returns a function that schedules a runnable task when it gets woken up.
    fn schedule(&self) -> impl Fn(Runnable) + Send + Sync + 'static {
        let state = self.inner().state().clone();

        move |runnable| {
            state.queue.push(runnable).unwrap();
            state.notify();
        }
    }

    /// Returns a reference to the inner executor.
    fn inner(&self) -> &Executor<'a> {
        &self.inner
    }
}

impl<'a> Default for LocalExecutor<'a> {
    fn default() -> LocalExecutor<'a> {
        LocalExecutor::new()
    }
}

/// The state of a executor.
struct State {
    /// The global queue.
    queue: ConcurrentQueue<Runnable>,

    /// Local queues created by runners.
    ///
    /// If possible, tasks are scheduled onto the local queue, and will only defer
    /// to othe global queue when they're full, or the task is being scheduled from
    /// a thread without a runner.
    local_queue: ThreadLocal<LocalQueue>,

    /// Set to `true` when a sleeping ticker is notified or no tickers are sleeping.
    notified: AtomicBool,

    /// A list of sleeping tickers.
    sleepers: Mutex<Sleepers>,

    /// Currently active tasks.
    active: Mutex<Slab<Waker>>,
}

impl State {
    /// Creates state for a new executor.
    fn new() -> State {
        State {
            queue: ConcurrentQueue::unbounded(),
            local_queue: ThreadLocal::new(),
            notified: AtomicBool::new(true),
            sleepers: Mutex::new(Sleepers {
                count: 0,
                wakers: Vec::new(),
                free_ids: Vec::new(),
            }),
            active: Mutex::new(Slab::new()),
        }
    }

    /// Notifies a sleeping ticker.
    #[inline]
    fn notify(&self) {
        if self
            .notified
            .compare_exchange(false, true, Ordering::AcqRel, Ordering::Acquire)
            .is_ok()
        {
            let waker = self.sleepers.lock().unwrap().notify();
            if let Some(w) = waker {
                w.wake();
            }
        }
    }
}

/// A list of sleeping tickers.
struct Sleepers {
    /// Number of sleeping tickers (both notified and unnotified).
    count: usize,

    /// IDs and wakers of sleeping unnotified tickers.
    ///
    /// A sleeping ticker is notified when its waker is missing from this list.
    wakers: Vec<(usize, Waker)>,

    /// Reclaimed IDs.
    free_ids: Vec<usize>,
}

impl Sleepers {
    /// Inserts a new sleeping ticker.
    fn insert(&mut self, waker: &Waker) -> usize {
        let id = match self.free_ids.pop() {
            Some(id) => id,
            None => self.count + 1,
        };
        self.count += 1;
        self.wakers.push((id, waker.clone()));
        id
    }

    /// Re-inserts a sleeping ticker's waker if it was notified.
    ///
    /// Returns `true` if the ticker was notified.
    fn update(&mut self, id: usize, waker: &Waker) -> bool {
        for item in &mut self.wakers {
            if item.0 == id {
                if !item.1.will_wake(waker) {
                    item.1 = waker.clone();
                }
                return false;
            }
        }

        self.wakers.push((id, waker.clone()));
        true
    }

    /// Removes a previously inserted sleeping ticker.
    ///
    /// Returns `true` if the ticker was notified.
    fn remove(&mut self, id: usize) -> bool {
        self.count -= 1;
        self.free_ids.push(id);

        for i in (0..self.wakers.len()).rev() {
            if self.wakers[i].0 == id {
                self.wakers.remove(i);
                return false;
            }
        }
        true
    }

    /// Returns `true` if a sleeping ticker is notified or no tickers are sleeping.
    fn is_notified(&self) -> bool {
        self.count == 0 || self.count > self.wakers.len()
    }

    /// Returns notification waker for a sleeping ticker.
    ///
    /// If a ticker was notified already or there are no tickers, `None` will be returned.
    fn notify(&mut self) -> Option<Waker> {
        if self.wakers.len() == self.count {
            self.wakers.pop().map(|item| item.1)
        } else {
            None
        }
    }
}

/// Runs task one by one.
struct Ticker<'a> {
    /// The executor state.
    state: &'a State,

    /// Set to a non-zero sleeper ID when in sleeping state.
    ///
    /// States a ticker can be in:
    /// 1) Woken.
    /// 2a) Sleeping and unnotified.
    /// 2b) Sleeping and notified.
    sleeping: usize,
}

impl Ticker<'_> {
    /// Creates a ticker.
    fn new(state: &State) -> Ticker<'_> {
        Ticker { state, sleeping: 0 }
    }

    /// Moves the ticker into sleeping and unnotified state.
    ///
    /// Returns `false` if the ticker was already sleeping and unnotified.
    fn sleep(&mut self, waker: &Waker) -> bool {
        let mut sleepers = self.state.sleepers.lock().unwrap();

        match self.sleeping {
            // Move to sleeping state.
            0 => {
                self.sleeping = sleepers.insert(waker);
            }

            // Already sleeping, check if notified.
            id => {
                if !sleepers.update(id, waker) {
                    return false;
                }
            }
        }

        self.state
            .notified
            .store(sleepers.is_notified(), Ordering::Release);

        true
    }

    /// Moves the ticker into woken state.
    fn wake(&mut self) {
        if self.sleeping != 0 {
            let mut sleepers = self.state.sleepers.lock().unwrap();
            sleepers.remove(self.sleeping);

            self.state
                .notified
                .store(sleepers.is_notified(), Ordering::Release);
        }
        self.sleeping = 0;
    }

    /// Waits for the next runnable task to run.
<<<<<<< HEAD
    async fn runnable(&self) -> Runnable {
        self.runnable_with(|| {
            self.state
                .local_queue
                .get()
                .and_then(|local| local.queue.pop().ok())
                .or_else(|| self.state.queue.pop().ok())
        })
        .await
=======
    async fn runnable(&mut self) -> Runnable {
        self.runnable_with(|| self.state.queue.pop().ok()).await
>>>>>>> 188f976d
    }

    /// Waits for the next runnable task to run, given a function that searches for a task.
    async fn runnable_with(&mut self, mut search: impl FnMut() -> Option<Runnable>) -> Runnable {
        future::poll_fn(|cx| {
            loop {
                match search() {
                    None => {
                        // Move to sleeping and unnotified state.
                        if !self.sleep(cx.waker()) {
                            // If already sleeping and unnotified, return.
                            return Poll::Pending;
                        }
                    }
                    Some(r) => {
                        // Wake up.
                        self.wake();

                        // Notify another ticker now to pick up where this ticker left off, just in
                        // case running the task takes a long time.
                        self.state.notify();

                        return Poll::Ready(r);
                    }
                }
            }
        })
        .await
    }
}

impl Drop for Ticker<'_> {
    fn drop(&mut self) {
        // If this ticker is in sleeping state, it must be removed from the sleepers list.
        if self.sleeping != 0 {
            let mut sleepers = self.state.sleepers.lock().unwrap();
            let notified = sleepers.remove(self.sleeping);

            self.state
                .notified
                .store(sleepers.is_notified(), Ordering::Release);

            // If this ticker was notified, then notify another ticker.
            if notified {
                drop(sleepers);
                self.state.notify();
            }
        }
    }
}

/// A worker in a work-stealing executor.
///
/// This is just a ticker that also has an associated local queue for improved cache locality.
struct Runner<'a> {
    /// The executor state.
    state: &'a State,

    /// Inner ticker.
    ticker: Ticker<'a>,

    /// Bumped every time a runnable task is found.
    ticks: usize,
}

impl Runner<'_> {
    /// Creates a runner and registers it in the executor state.
    fn new(state: &State) -> Runner<'_> {
        let runner = Runner {
            state,
            ticker: Ticker::new(state),
<<<<<<< HEAD
            ticks: AtomicUsize::new(0),
=======
            local: Arc::new(ConcurrentQueue::bounded(512)),
            ticks: 0,
>>>>>>> 188f976d
        };
        runner
    }

    /// Waits for the next runnable task to run.
<<<<<<< HEAD
    async fn runnable(&self, rng: &mut fastrand::Rng) -> Runnable {
        let local = self.state.local_queue.get_or_default();

=======
    async fn runnable(&mut self, rng: &mut fastrand::Rng) -> Runnable {
>>>>>>> 188f976d
        let runnable = self
            .ticker
            .runnable_with(|| {
                // Try the local queue.
                if let Ok(r) = local.queue.pop() {
                    return Some(r);
                }

                // Try stealing from the global queue.
                if let Ok(r) = self.state.queue.pop() {
                    steal(&self.state.queue, &local.queue);
                    return Some(r);
                }

                // Try stealing from other runners.
                let local_queues = &self.state.local_queue;

                // Pick a random starting point in the iterator list and rotate the list.
                let n = local_queues.iter().count();
                let start = rng.usize(..n);
                let iter = local_queues
                    .iter()
                    .chain(local_queues.iter())
                    .skip(start)
                    .take(n);

                // Remove this runner's local queue.
                let iter = iter.filter(|other| !core::ptr::eq(*other, local));

                // Try stealing from each local queue in the list.
                for other in iter {
                    steal(&other.queue, &local.queue);
                    if let Ok(r) = local.queue.pop() {
                        return Some(r);
                    }
                }

                None
            })
            .await;

        // Bump the tick counter.
        self.ticks += 1;

        if self.ticks % 64 == 0 {
            // Steal tasks from the global queue to ensure fair task scheduling.
            steal(&self.state.queue, &local.queue);
        }

        runnable
    }
}

impl Drop for Runner<'_> {
    fn drop(&mut self) {
        // Remove the local queue.
        if let Some(local) = self.state.local_queue.get() {
            // Re-schedule remaining tasks in the local queue.
            for r in local.queue.try_iter() {
                // Explicitly reschedule the runnable back onto the global
                // queue to avoid rescheduling onto the local one.
                self.state.queue.push(r).unwrap();
            }
        }
    }
}

/// Steals some items from one queue into another.
fn steal<T>(src: &ConcurrentQueue<T>, dest: &ConcurrentQueue<T>) {
    // Half of `src`'s length rounded up.
    let mut count = (src.len() + 1) / 2;

    if count > 0 {
        // Don't steal more than fits into the queue.
        if let Some(cap) = dest.capacity() {
            count = count.min(cap - dest.len());
        }

        // Steal tasks.
        for _ in 0..count {
            if let Ok(t) = src.pop() {
                assert!(dest.push(t).is_ok());
            } else {
                break;
            }
        }
    }
}

/// Debug implementation for `Executor` and `LocalExecutor`.
fn debug_executor(executor: &Executor<'_>, name: &str, f: &mut fmt::Formatter<'_>) -> fmt::Result {
    // Get a reference to the state.
    let state = match executor.state.get() {
        Some(state) => state,
        None => {
            // The executor has not been initialized.
            struct Uninitialized;

            impl fmt::Debug for Uninitialized {
                fn fmt(&self, f: &mut fmt::Formatter<'_>) -> fmt::Result {
                    f.write_str("<uninitialized>")
                }
            }

            return f.debug_tuple(name).field(&Uninitialized).finish();
        }
    };

    /// Debug wrapper for the number of active tasks.
    struct ActiveTasks<'a>(&'a Mutex<Slab<Waker>>);

    impl fmt::Debug for ActiveTasks<'_> {
        fn fmt(&self, f: &mut fmt::Formatter<'_>) -> fmt::Result {
            match self.0.try_lock() {
                Ok(lock) => fmt::Debug::fmt(&lock.len(), f),
                Err(TryLockError::WouldBlock) => f.write_str("<locked>"),
                Err(TryLockError::Poisoned(_)) => f.write_str("<poisoned>"),
            }
        }
    }

    /// Debug wrapper for the local runners.
    struct LocalRunners<'a>(&'a RwLock<Vec<Arc<ConcurrentQueue<Runnable>>>>);

    impl fmt::Debug for LocalRunners<'_> {
        fn fmt(&self, f: &mut fmt::Formatter<'_>) -> fmt::Result {
            match self.0.try_read() {
                Ok(lock) => f
                    .debug_list()
                    .entries(lock.iter().map(|queue| queue.len()))
                    .finish(),
                Err(TryLockError::WouldBlock) => f.write_str("<locked>"),
                Err(TryLockError::Poisoned(_)) => f.write_str("<poisoned>"),
            }
        }
    }

    /// Debug wrapper for the sleepers.
    struct SleepCount<'a>(&'a Mutex<Sleepers>);

    impl fmt::Debug for SleepCount<'_> {
        fn fmt(&self, f: &mut fmt::Formatter<'_>) -> fmt::Result {
            match self.0.try_lock() {
                Ok(lock) => fmt::Debug::fmt(&lock.count, f),
                Err(TryLockError::WouldBlock) => f.write_str("<locked>"),
                Err(TryLockError::Poisoned(_)) => f.write_str("<poisoned>"),
            }
        }
    }

    f.debug_struct(name)
        .field("active", &ActiveTasks(&state.active))
        .field("global_tasks", &state.queue.len())
        .field("sleepers", &SleepCount(&state.sleepers))
        .finish()
}

/// A queue local to each thread.
///
/// It's Default implementation is used for initializing
///
/// The local queue *must* be flushed, and all pending runnables
/// rescheduled onto the global queue when a runner is dropped.
struct LocalQueue {
    queue: ConcurrentQueue<Runnable>,
}

impl Default for LocalQueue {
    fn default() -> Self {
        Self {
            queue: ConcurrentQueue::bounded(512),
        }
    }
}

/// Runs a closure when dropped.
struct CallOnDrop<F: FnMut()>(F);

impl<F: FnMut()> Drop for CallOnDrop<F> {
    fn drop(&mut self) {
        (self.0)();
    }
}

fn _ensure_send_and_sync() {
    use futures_lite::future::pending;

    fn is_send<T: Send>(_: T) {}
    fn is_sync<T: Sync>(_: T) {}

    is_send::<Executor<'_>>(Executor::new());
    is_sync::<Executor<'_>>(Executor::new());

    let ex = Executor::new();
    is_send(ex.run(pending::<()>()));
    is_sync(ex.run(pending::<()>()));
    is_send(ex.tick());
    is_sync(ex.tick());

    /// ```compile_fail
    /// use async_executor::LocalExecutor;
    /// use futures_lite::future::pending;
    ///
    /// fn is_send<T: Send>(_: T) {}
    /// fn is_sync<T: Sync>(_: T) {}
    ///
    /// is_send::<LocalExecutor<'_>>(LocalExecutor::new());
    /// is_sync::<LocalExecutor<'_>>(LocalExecutor::new());
    ///
    /// let ex = LocalExecutor::new();
    /// is_send(ex.run(pending::<()>()));
    /// is_sync(ex.run(pending::<()>()));
    /// is_send(ex.tick());
    /// is_sync(ex.tick());
    /// ```
    fn _negative_test() {}
}<|MERGE_RESOLUTION|>--- conflicted
+++ resolved
@@ -705,8 +705,7 @@
     }
 
     /// Waits for the next runnable task to run.
-<<<<<<< HEAD
-    async fn runnable(&self) -> Runnable {
+    async fn runnable(&mut self) -> Runnable {
         self.runnable_with(|| {
             self.state
                 .local_queue
@@ -715,10 +714,6 @@
                 .or_else(|| self.state.queue.pop().ok())
         })
         .await
-=======
-    async fn runnable(&mut self) -> Runnable {
-        self.runnable_with(|| self.state.queue.pop().ok()).await
->>>>>>> 188f976d
     }
 
     /// Waits for the next runnable task to run, given a function that searches for a task.
@@ -790,24 +785,15 @@
         let runner = Runner {
             state,
             ticker: Ticker::new(state),
-<<<<<<< HEAD
-            ticks: AtomicUsize::new(0),
-=======
-            local: Arc::new(ConcurrentQueue::bounded(512)),
             ticks: 0,
->>>>>>> 188f976d
         };
         runner
     }
 
     /// Waits for the next runnable task to run.
-<<<<<<< HEAD
-    async fn runnable(&self, rng: &mut fastrand::Rng) -> Runnable {
+    async fn runnable(&mut self, rng: &mut fastrand::Rng) -> Runnable {
         let local = self.state.local_queue.get_or_default();
 
-=======
-    async fn runnable(&mut self, rng: &mut fastrand::Rng) -> Runnable {
->>>>>>> 188f976d
         let runnable = self
             .ticker
             .runnable_with(|| {

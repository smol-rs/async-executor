--- conflicted
+++ resolved
@@ -173,7 +173,6 @@
                                     for _ in 0..TASKS {
                                         tasks.push(STATIC_EX.spawn(go_static(STEPS)));
                                     }
-<<<<<<< HEAD
                                     for task in tasks {
                                         task.await;
                                     }
@@ -247,136 +246,251 @@
                     );
                 }
             });
-        }
-=======
-                                }));
-                            }
-                            for task in tasks {
-                                task.await;
-                            }
-                        });
-                    });
-                },
-                *multithread,
-            );
-        });
-
-        group.bench_function("executor::channels", |b| {
-            run(
-                || {
-                    b.iter(move || {
-                        future::block_on(async {
-                            // Create channels.
-                            let mut tasks = Vec::new();
-                            let (first_send, first_recv) = async_channel::bounded(1);
-                            let mut current_recv = first_recv;
-
-                            for _ in 0..TASKS {
-                                let (next_send, next_recv) = async_channel::bounded(1);
-                                let current_recv = mem::replace(&mut current_recv, next_recv);
-
-                                tasks.push(EX.spawn(async move {
-                                    // Send a notification on to the next task.
+
+            group.bench_function(format!("{}::channels", prefix), |b| {
+                if with_static {
+                    run_static(
+                        || {
+                            b.iter(move || {
+                                future::block_on(async {
+                                    // Create channels.
+                                    let mut tasks = Vec::new();
+                                    let (first_send, first_recv) = async_channel::bounded(1);
+                                    let mut current_recv = first_recv;
+
+                                    for _ in 0..TASKS {
+                                        let (next_send, next_recv) = async_channel::bounded(1);
+                                        let current_recv =
+                                            mem::replace(&mut current_recv, next_recv);
+
+                                        tasks.push(STATIC_EX.spawn(async move {
+                                            // Send a notification on to the next task.
+                                            for _ in 0..STEPS {
+                                                current_recv.recv().await.unwrap();
+                                                next_send.send(()).await.unwrap();
+                                            }
+                                        }));
+                                    }
+
                                     for _ in 0..STEPS {
+                                        first_send.send(()).await.unwrap();
                                         current_recv.recv().await.unwrap();
-                                        next_send.send(()).await.unwrap();
-                                    }
-                                }));
-                            }
-
-                            for _ in 0..STEPS {
-                                first_send.send(()).await.unwrap();
-                                current_recv.recv().await.unwrap();
-                            }
-
-                            for task in tasks {
-                                task.await;
-                            }
-                        });
-                    });
-                },
-                *multithread,
-            )
-        });
-
-        group.bench_function("executor::web_server", |b| {
-            run(
-                || {
-                    b.iter(move || {
-                        future::block_on(async {
-                            let (db_send, db_recv) =
-                                async_channel::bounded::<async_channel::Sender<_>>(TASKS / 5);
-                            let mut db_rng = fastrand::Rng::with_seed(0x12345678);
-                            let mut web_rng = db_rng.fork();
-
-                            // This task simulates a database.
-                            let db_task = EX.spawn(async move {
-                                loop {
-                                    // Wait for a new task.
-                                    let incoming = match db_recv.recv().await {
-                                        Ok(incoming) => incoming,
-                                        Err(_) => break,
-                                    };
-
-                                    // Process the task. Maybe it takes a while.
-                                    for _ in 0..db_rng.usize(..10) {
-                                        future::yield_now().await;
-                                    }
-
-                                    // Send the data back.
-                                    incoming.send(db_rng.usize(..)).await.ok();
-                                }
-                            });
-
-                            // This task simulates a web server waiting for new tasks.
-                            let server_task = EX.spawn(async move {
-                                for i in 0..TASKS {
-                                    // Get a new connection.
-                                    if web_rng.usize(..=16) == 16 {
-                                        future::yield_now().await;
-                                    }
-
-                                    let mut web_rng = web_rng.fork();
-                                    let db_send = db_send.clone();
-                                    let task = EX.spawn(async move {
-                                        // Check if the data is cached...
-                                        if web_rng.bool() {
-                                            // ...it's in cache!
-                                            future::yield_now().await;
-                                            return;
-                                        }
-
-                                        // Otherwise we have to make a DB call or two.
-                                        for _ in 0..web_rng.usize(STEPS / 2..STEPS) {
-                                            let (resp_send, resp_recv) = async_channel::bounded(1);
-                                            db_send.send(resp_send).await.unwrap();
-                                            criterion::black_box(resp_recv.recv().await.unwrap());
-                                        }
-
-                                        // Send the data back...
-                                        for _ in 0..web_rng.usize(3..16) {
-                                            future::yield_now().await;
+                                    }
+
+                                    for task in tasks {
+                                        task.await;
+                                    }
+                                });
+                            });
+                        },
+                        *multithread,
+                    )
+                } else {
+                    run(
+                        || {
+                            b.iter(move || {
+                                future::block_on(async {
+                                    // Create channels.
+                                    let mut tasks = Vec::new();
+                                    let (first_send, first_recv) = async_channel::bounded(1);
+                                    let mut current_recv = first_recv;
+
+                                    for _ in 0..TASKS {
+                                        let (next_send, next_recv) = async_channel::bounded(1);
+                                        let current_recv =
+                                            mem::replace(&mut current_recv, next_recv);
+
+                                        tasks.push(EX.spawn(async move {
+                                            // Send a notification on to the next task.
+                                            for _ in 0..STEPS {
+                                                current_recv.recv().await.unwrap();
+                                                next_send.send(()).await.unwrap();
+                                            }
+                                        }));
+                                    }
+
+                                    for _ in 0..STEPS {
+                                        first_send.send(()).await.unwrap();
+                                        current_recv.recv().await.unwrap();
+                                    }
+
+                                    for task in tasks {
+                                        task.await;
+                                    }
+                                });
+                            });
+                        },
+                        *multithread,
+                    )
+                }
+            });
+
+            group.bench_function(format!("{}::web_server", prefix), |b| {
+                if with_static {
+                    run_static(
+                        || {
+                            b.iter(move || {
+                                future::block_on(async {
+                                    let (db_send, db_recv) =
+                                        async_channel::bounded::<async_channel::Sender<_>>(
+                                            TASKS / 5,
+                                        );
+                                    let mut db_rng = fastrand::Rng::with_seed(0x12345678);
+                                    let mut web_rng = db_rng.fork();
+
+                                    // This task simulates a database.
+                                    let db_task = STATIC_EX.spawn(async move {
+                                        loop {
+                                            // Wait for a new task.
+                                            let incoming = match db_recv.recv().await {
+                                                Ok(incoming) => incoming,
+                                                Err(_) => break,
+                                            };
+
+                                            // Process the task. Maybe it takes a while.
+                                            for _ in 0..db_rng.usize(..10) {
+                                                future::yield_now().await;
+                                            }
+
+                                            // Send the data back.
+                                            incoming.send(db_rng.usize(..)).await.ok();
                                         }
                                     });
 
-                                    task.detach();
-
-                                    if i & 16 == 0 {
-                                        future::yield_now().await;
-                                    }
-                                }
-                            });
-
-                            // Spawn and wait for it to stop.
-                            server_task.await;
-                            db_task.await;
-                        });
-                    })
-                },
-                *multithread,
-            )
-        });
->>>>>>> f1c7ae33
+                                    // This task simulates a web server waiting for new tasks.
+                                    let server_task = STATIC_EX.spawn(async move {
+                                        for i in 0..TASKS {
+                                            // Get a new connection.
+                                            if web_rng.usize(..=16) == 16 {
+                                                future::yield_now().await;
+                                            }
+
+                                            let mut web_rng = web_rng.fork();
+                                            let db_send = db_send.clone();
+                                            let task = STATIC_EX.spawn(async move {
+                                                // Check if the data is cached...
+                                                if web_rng.bool() {
+                                                    // ...it's in cache!
+                                                    future::yield_now().await;
+                                                    return;
+                                                }
+
+                                                // Otherwise we have to make a DB call or two.
+                                                for _ in 0..web_rng.usize(STEPS / 2..STEPS) {
+                                                    let (resp_send, resp_recv) =
+                                                        async_channel::bounded(1);
+                                                    db_send.send(resp_send).await.unwrap();
+                                                    criterion::black_box(
+                                                        resp_recv.recv().await.unwrap(),
+                                                    );
+                                                }
+
+                                                // Send the data back...
+                                                for _ in 0..web_rng.usize(3..16) {
+                                                    future::yield_now().await;
+                                                }
+                                            });
+
+                                            task.detach();
+
+                                            if i & 16 == 0 {
+                                                future::yield_now().await;
+                                            }
+                                        }
+                                    });
+
+                                    // Spawn and wait for it to stop.
+                                    server_task.await;
+                                    db_task.await;
+                                });
+                            })
+                        },
+                        *multithread,
+                    )
+                } else {
+                    run(
+                        || {
+                            b.iter(move || {
+                                future::block_on(async {
+                                    let (db_send, db_recv) =
+                                        async_channel::bounded::<async_channel::Sender<_>>(
+                                            TASKS / 5,
+                                        );
+                                    let mut db_rng = fastrand::Rng::with_seed(0x12345678);
+                                    let mut web_rng = db_rng.fork();
+
+                                    // This task simulates a database.
+                                    let db_task = EX.spawn(async move {
+                                        loop {
+                                            // Wait for a new task.
+                                            let incoming = match db_recv.recv().await {
+                                                Ok(incoming) => incoming,
+                                                Err(_) => break,
+                                            };
+
+                                            // Process the task. Maybe it takes a while.
+                                            for _ in 0..db_rng.usize(..10) {
+                                                future::yield_now().await;
+                                            }
+
+                                            // Send the data back.
+                                            incoming.send(db_rng.usize(..)).await.ok();
+                                        }
+                                    });
+
+                                    // This task simulates a web server waiting for new tasks.
+                                    let server_task = EX.spawn(async move {
+                                        for i in 0..TASKS {
+                                            // Get a new connection.
+                                            if web_rng.usize(..=16) == 16 {
+                                                future::yield_now().await;
+                                            }
+
+                                            let mut web_rng = web_rng.fork();
+                                            let db_send = db_send.clone();
+                                            let task = EX.spawn(async move {
+                                                // Check if the data is cached...
+                                                if web_rng.bool() {
+                                                    // ...it's in cache!
+                                                    future::yield_now().await;
+                                                    return;
+                                                }
+
+                                                // Otherwise we have to make a DB call or two.
+                                                for _ in 0..web_rng.usize(STEPS / 2..STEPS) {
+                                                    let (resp_send, resp_recv) =
+                                                        async_channel::bounded(1);
+                                                    db_send.send(resp_send).await.unwrap();
+                                                    criterion::black_box(
+                                                        resp_recv.recv().await.unwrap(),
+                                                    );
+                                                }
+
+                                                // Send the data back...
+                                                for _ in 0..web_rng.usize(3..16) {
+                                                    future::yield_now().await;
+                                                }
+                                            });
+
+                                            task.detach();
+
+                                            if i & 16 == 0 {
+                                                future::yield_now().await;
+                                            }
+                                        }
+                                    });
+
+                                    // Spawn and wait for it to stop.
+                                    server_task.await;
+                                    db_task.await;
+                                });
+                            })
+                        },
+                        *multithread,
+                    )
+                }
+            });
+        }
     }
 }
 
